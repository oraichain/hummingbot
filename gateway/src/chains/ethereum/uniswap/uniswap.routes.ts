import { Router, Request, Response } from 'express';
import { Ethereum } from '../ethereum';
import { Uniswap, ExpectedTrade } from './uniswap';
import { ConfigManager } from '../../../services/config-manager';
import { HttpException, asyncHandler } from '../../../services/error-handler';
import { BigNumber } from 'ethers';
import {
  latency,
  gasCostInEthString,
  stringWithDecimalToBigNumber,
} from '../../../services/base';
import { ethers } from 'ethers';
import { Trade } from '@uniswap/sdk';
import { verifyEthereumIsAvailable } from '../ethereum-middlewares';
import { verifyUniswapIsAvailable } from './uniswap-middlewares';

export namespace UniswapRoutes {
  export const router = Router();
  const uniswap = Uniswap.getInstance();
  const ethereum = Ethereum.getInstance();

  router.use(
    asyncHandler(verifyEthereumIsAvailable),
    asyncHandler(verifyUniswapIsAvailable)
  );

  router.get('/', async (_req: Request, res: Response) => {
    res.status(200).json({
      network: ConfigManager.config.ETHEREUM_CHAIN,
      uniswap_router: uniswap.uniswapRouter,
      connection: true,
      timestamp: Date.now(),
    });
  });

  type Side = 'BUY' | 'SELL';
  interface UniswapPriceRequest {
    quote: string;
    base: string;
    amount: string;
    side: Side;
  }

  interface UniswapPriceResponse {
    network: string;
    timestamp: number;
    latency: number;
    base: string;
    quote: string;
    amount: string;
    expectedAmount: string;
    price: string;
    gasPrice: number;
    gasLimit: number;
    gasCost: string;
    trade: Trade;
  }

  router.post(
    '/price',
    asyncHandler(
      async (
        req: Request<{}, {}, UniswapPriceRequest>,
        res: Response<UniswapPriceResponse, {}>
      ) => {
        const initTime = Date.now();

        // the amount is passed in as a string. We must validate the value.
        // If it is a strictly an integer string, we can pass it interpet it as a BigNumber.
        // If is a float string, we need to know how many decimal places it has then we can
        // convert it to a BigNumber.
        let amount: BigNumber;
        if (req.body.amount.indexOf('.') > -1) {
          let token;
          if (req.body.side === 'BUY') {
            token = ethereum.getTokenBySymbol(req.body.quote);
          } else {
            token = ethereum.getTokenBySymbol(req.body.base);
          }
          if (token) {
            amount = stringWithDecimalToBigNumber(
              req.body.amount,
              token.decimals
            );
          } else {
            throw new HttpException(
              500,
              'Unrecognized token symbol for amount.'
            );
          }
        } else {
          amount = BigNumber.from(req.body.amount);
        }

        const baseToken = ethereum.getTokenBySymbol(req.body.base);

        if (baseToken) {
          const quoteToken = ethereum.getTokenBySymbol(req.body.quote);
          if (quoteToken) {
            const result: ExpectedTrade | string =
              req.body.side === 'BUY'
                ? await uniswap.priceSwapOut(
                    quoteToken.address, // tokenIn is quote asset
                    baseToken.address, // tokenOut is base asset
                    amount
                  )
                : await uniswap.priceSwapIn(
                    baseToken.address, // tokenIn is base asset
                    quoteToken.address, // tokenOut is quote asset
                    amount
                  );

            if (typeof result === 'string') {
              throw new HttpException(
                500,
                'Uniswap trade query failed: ' + result
              );
            } else {
              const trade = result.trade;
              const expectedAmount = result.expectedAmount;

              const tradePrice =
                req.body.side === 'BUY'
                  ? trade.executionPrice.invert()
                  : trade.executionPrice;

              const gasLimit = ConfigManager.config.UNISWAP_GAS_LIMIT;
<<<<<<< HEAD
              const gasPrice = eth.gasPrice;
=======
              const gasPrice = ethereum.getGasPrice();
>>>>>>> 22c8f877
              const payload = {
                network: ConfigManager.config.ETHEREUM_CHAIN,
                timestamp: initTime,
                latency: latency(initTime, Date.now()),
                base: baseToken.address,
                quote: quoteToken.address,
                amount: amount.toString(),
                expectedAmount: expectedAmount.toSignificant(8),
                price: tradePrice.toSignificant(8),
                gasPrice: gasPrice,
                gasLimit: gasLimit,
                gasCost: gasCostInEthString(gasPrice, gasLimit),
                trade: trade,
              };
              res.status(200).json(payload);
            }
          } else {
            throw new HttpException(
              500,
              'Unrecognized quote token symbol: ' + req.body.quote
            );
          }
        } else {
          throw new HttpException(
            500,
            'Unrecognized base token symbol: ' + req.body.base
          );
        }
      }
    )
  );

  interface UniswapTradeRequest {
    quote: string;
    base: string;
    amount: string;
    privateKey: string;
    side: Side;
    limitPrice?: BigNumber;
  }

  interface UniswapTradeResponse {
    network: string;
    timestamp: number;
    latency: number;
    base: string;
    quote: string;
    amount: string;
    expectedIn?: string;
    expectedOut?: string;
    price: string;
    gasPrice: number;
    gasLimit: number;
    gasCost: string;
    txHash: string | undefined;
  }

  interface UniswapTradeErrorResponse {
    error: string;
    message: string;
  }

  router.post(
    '/trade',
    asyncHandler(
      async (
        req: Request<{}, {}, UniswapTradeRequest>,
        res: Response<UniswapTradeResponse | UniswapTradeErrorResponse, {}>
      ) => {
        const initTime = Date.now();

        const limitPrice = req.body.limitPrice;

        const wallet = new ethers.Wallet(
          req.body.privateKey,
          ethereum.provider
        );

        const baseToken = ethereum.getTokenBySymbol(req.body.base);
        if (!baseToken)
          throw new HttpException(
            500,
            'Unrecognized base token symbol: ' + req.body.base
          );
        const quoteToken = ethereum.getTokenBySymbol(req.body.quote);
        if (!quoteToken)
          throw new HttpException(
            500,
            'Unrecognized quote token symbol: ' + req.body.quote
          );

        let amount: BigNumber;
        if (req.body.amount.indexOf('.') > -1) {
          let token;
          if (req.body.side === 'BUY') {
            token = ethereum.getTokenBySymbol(req.body.quote);
          } else {
            token = ethereum.getTokenBySymbol(req.body.base);
          }
          if (token) {
            amount = stringWithDecimalToBigNumber(
              req.body.amount,
              token.decimals
            );
          } else {
            throw new HttpException(500, 'Unrecognized quote token symbol.');
          }
        } else {
          amount = BigNumber.from(req.body.amount);
        }

        const result: ExpectedTrade | string =
          req.body.side === 'BUY'
            ? await uniswap.priceSwapOut(
                quoteToken.address, // tokenIn is quote asset
                baseToken.address, // tokenOut is base asset
                amount
              )
            : await uniswap.priceSwapIn(
                baseToken.address, // tokenIn is base asset
                quoteToken.address, // tokenOut is quote asset
                amount
              );

        if (typeof result === 'string')
          throw new HttpException(500, 'Uniswap trade query failed: ' + result);

<<<<<<< HEAD
        const gasPrice = eth.gasPrice;
=======
        const gasPrice = ethereum.getGasPrice();
>>>>>>> 22c8f877
        const gasLimit = ConfigManager.config.UNISWAP_GAS_LIMIT;
        if (req.body.side === 'BUY') {
          const price = result.trade.executionPrice.invert();

          if (limitPrice && price.toFixed(8) >= limitPrice.toString())
            throw new HttpException(
              500,
              `Swap price ${price} exceeds limitPrice ${limitPrice}`
            );

          const tx = await uniswap.executeTrade(wallet, result.trade, gasPrice);
          return res.status(200).json({
            network: ConfigManager.config.ETHEREUM_CHAIN,
            timestamp: initTime,
            latency: latency(initTime, Date.now()),
            base: baseToken.address,
            quote: quoteToken.address,
            amount: amount.toString(),
            expectedIn: result.expectedAmount.toSignificant(8),
            price: price.toSignificant(8),
            gasPrice: gasPrice,
            gasLimit: gasLimit,
            gasCost: gasCostInEthString(gasPrice, gasLimit),
            txHash: tx.hash,
          });
        } else {
          const price = result.trade.executionPrice;
          if (limitPrice && price.toFixed(8) >= limitPrice.toString())
            throw new HttpException(
              500,
              `Swap price ${price} lower than limitPrice ${limitPrice}`
            );

          const tx = await uniswap.executeTrade(wallet, result.trade, gasPrice);
          return res.status(200).json({
            network: ConfigManager.config.ETHEREUM_CHAIN,
            timestamp: initTime,
            latency: latency(initTime, Date.now()),
            base: baseToken.address,
            quote: quoteToken.address,
            amount: amount.toString(),
            expectedOut: result.expectedAmount.toSignificant(8),
            price: price.toSignificant(8),
            gasPrice: gasPrice,
            gasLimit,
            gasCost: gasCostInEthString(gasPrice, gasLimit),
            txHash: tx.hash,
          });
        }
      }
    )
  );
}<|MERGE_RESOLUTION|>--- conflicted
+++ resolved
@@ -125,11 +125,7 @@
                   : trade.executionPrice;
 
               const gasLimit = ConfigManager.config.UNISWAP_GAS_LIMIT;
-<<<<<<< HEAD
-              const gasPrice = eth.gasPrice;
-=======
-              const gasPrice = ethereum.getGasPrice();
->>>>>>> 22c8f877
+              const gasPrice = ethereum.gasPrice;
               const payload = {
                 network: ConfigManager.config.ETHEREUM_CHAIN,
                 timestamp: initTime,
@@ -257,11 +253,7 @@
         if (typeof result === 'string')
           throw new HttpException(500, 'Uniswap trade query failed: ' + result);
 
-<<<<<<< HEAD
-        const gasPrice = eth.gasPrice;
-=======
-        const gasPrice = ethereum.getGasPrice();
->>>>>>> 22c8f877
+        const gasPrice = ethereum.gasPrice;
         const gasLimit = ConfigManager.config.UNISWAP_GAS_LIMIT;
         if (req.body.side === 'BUY') {
           const price = result.trade.executionPrice.invert();
