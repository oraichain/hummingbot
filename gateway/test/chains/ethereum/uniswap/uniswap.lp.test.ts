jest.useFakeTimers();
import { Token } from '@uniswap/sdk-core';
import * as uniV3 from '@uniswap/v3-sdk';
import { BigNumber, Transaction, Wallet } from 'ethers';
import { Ethereum } from '../../../../src/chains/ethereum/ethereum';
import { UniswapLP } from '../../../../src/connectors/uniswap/uniswap.lp';
import { patch, unpatch } from '../../../services/patch';
import { patchEVMNonceManager } from '../../../evm.nonce.mock';
let ethereum: Ethereum;
let uniswapLP: UniswapLP;
let wallet: Wallet;

const WETH = new Token(
  42,
  '0xd0A1E359811322d97991E03f863a0C30C2cF029C',
  18,
  'WETH'
);

const DAI = new Token(
  42,
  '0x4f96fe3b7a6cf9725f59d353f723c1bdb64ca6aa',
  18,
  'DAI'
);

const USDC = new Token(
  42,
  '0x2F375e94FC336Cdec2Dc0cCB5277FE59CBf1cAe5',
  18,
  'DAI'
);

const TX = {
  type: 2,
  chainId: 42,
  nonce: 115,
  maxPriorityFeePerGas: { toString: () => '106000000000' },
  maxFeePerGas: { toString: () => '106000000000' },
  gasPrice: { toString: () => null },
  gasLimit: { toString: () => '100000' },
  to: '0x4F96Fe3b7A6Cf9725f59d353F723c1bDb64CA6Aa',
  value: { toString: () => '0' },
  data: '0x095ea7b30000000000000000000000007a250d5630b4cf539739df2c5dacb4c659f2488dffffffffffffffffffffffffffffffffffffffffffffffffffffffffffffffff', // noqa: mock
  accessList: [],
  hash: '0x75f98675a8f64dcf14927ccde9a1d59b67fa09b72cc2642ad055dae4074853d9', // noqa: mock
  v: 0,
  r: '0xbeb9aa40028d79b9fdab108fcef5de635457a05f3a254410414c095b02c64643', // noqa: mock
  s: '0x5a1506fa4b7f8b4f3826d8648f27ebaa9c0ee4bd67f569414b8cd8884c073100', // noqa: mock
  from: '0xFaA12FD102FE8623C9299c72B03E45107F2772B5',
  confirmations: 0,
};

const POOL_SQRT_RATIO_START = uniV3.encodeSqrtRatioX96(100e6, 100e18);

const POOL_TICK_CURRENT = uniV3.TickMath.getTickAtSqrtRatio(
  POOL_SQRT_RATIO_START
);

const DAI_USDC_POOL = new uniV3.Pool(
  DAI,
  USDC,
  500,
  POOL_SQRT_RATIO_START,
  0,
  POOL_TICK_CURRENT,
  []
);

beforeAll(async () => {
  ethereum = Ethereum.getInstance('kovan');
  patchEVMNonceManager(ethereum.nonceManager);
  await ethereum.init();

  wallet = new Wallet(
    '0000000000000000000000000000000000000000000000000000000000000002', // noqa: mock
    ethereum.provider
  );
  uniswapLP = UniswapLP.getInstance('ethereum', 'kovan');
  await uniswapLP.init();
});

beforeEach(() => {
  patchEVMNonceManager(ethereum.nonceManager);
});

afterEach(() => {
  unpatch();
});

afterAll(async () => {
  await ethereum.close();
});

const patchPoolState = () => {
  patch(uniswapLP, 'getPoolContract', () => {
    return {
      liquidity() {
        return DAI_USDC_POOL.liquidity;
      },
      slot0() {
        return [
          DAI_USDC_POOL.sqrtRatioX96,
          DAI_USDC_POOL.tickCurrent,
          0,
          1,
          1,
          0,
          true,
        ];
      },
      ticks() {
        return ['-118445039955967015140', '118445039955967015140'];
      },
    };
  });
};

const patchAlphaRouter = () => {
  patch(uniswapLP.alphaRouter, 'routeToRatio', () => {
    return { status: 3 };
  });
};

const patchContract = () => {
  patch(uniswapLP, 'getContract', () => {
    return {
      estimateGas: {
        multicall() {
          return BigNumber.from(5);
        },
      },
      positions() {
        return {
          token0: WETH.address,
          token1: USDC.address,
          fee: 500,
          tickLower: 0,
          tickUpper: 23030,
          liquidity: '6025055903594410671025',
        };
      },
      multicall() {
        return TX;
      },
      collect() {
        return TX;
      },
    };
  });
};

const patchWallet = () => {
  patch(wallet, 'sendTransaction', () => {
    return TX;
  });
};

describe('verify UniswapLP Nft functions', () => {
  it('Should return correct contract addresses', async () => {
    expect(uniswapLP.router).toEqual(
      '0x68b3465833fb72A70ecDF485E0e4C7bD8665Fc45'
    );
    expect(uniswapLP.nftManager).toEqual(
      '0xC36442b4a4522E871399CD717aBDD847Ab11FE88'
    );
  });

  it('Should return correct contract abi', async () => {
    expect(Array.isArray(uniswapLP.routerAbi)).toEqual(true);
    expect(Array.isArray(uniswapLP.nftAbi)).toEqual(true);
    expect(Array.isArray(uniswapLP.poolAbi)).toEqual(true);
  });

  it('addPositionHelper returns calldata and value', async () => {
    patchPoolState();
    patchAlphaRouter();

    const callData = await uniswapLP.addPositionHelper(
      wallet,
      DAI,
      WETH,
      '10',
      '10',
      500,
      1,
      10
    );
    expect(callData).toHaveProperty('calldata');
    expect(callData).toHaveProperty('value');
  });

  it('reducePositionHelper returns calldata and value', async () => {
    patchPoolState();
    patchContract();

    const callData = await uniswapLP.reducePositionHelper(wallet, 1, 100);
    expect(callData).toHaveProperty('calldata');
    expect(callData).toHaveProperty('value');
  });

  it('basic functions should work', async () => {
    patchContract();
    patchPoolState();

    expect(uniswapLP.ready()).toEqual(true);
<<<<<<< HEAD
    expect(uniswapLP.gasEstimate).toBeGreaterThan(0);
=======
>>>>>>> ea84d2b9
    expect(typeof uniswapLP.getContract('nft', ethereum.provider)).toEqual(
      'object'
    );
    expect(
      typeof uniswapLP.getPoolContract(
        '0x4F96Fe3b7A6Cf9725f59d353F723c1bDb64CA6Aa',
        wallet
      )
    ).toEqual('object');
  });

  it('generateOverrides returns overrides correctly', async () => {
    const overrides = uniswapLP.generateOverrides(
      1,
      2,
      3,
      BigNumber.from(4),
      BigNumber.from(5),
      '6'
    );
    expect(overrides.gasLimit).toEqual('1');
    expect(overrides.gasPrice).toBeUndefined();
    expect(overrides.nonce).toEqual(3);
    expect(overrides.maxFeePerGas as BigNumber).toEqual(BigNumber.from(4));
    expect(overrides.maxPriorityFeePerGas as BigNumber).toEqual(
      BigNumber.from(5)
    );
    expect(overrides.value).toEqual('6');
  });

  it('reducePosition should work', async () => {
    patchPoolState();
    patchContract();

    const reduceTx = (await uniswapLP.reducePosition(
      wallet,
      1,
      100,
      50000,
      10
    )) as Transaction;
    expect(reduceTx.hash).toEqual(
      '0x75f98675a8f64dcf14927ccde9a1d59b67fa09b72cc2642ad055dae4074853d9' // noqa: mock
    );
  });

  it('addPosition should work', async () => {
    patchPoolState();
    patchWallet();
    patchAlphaRouter();

    const addTx = await uniswapLP.addPosition(
      wallet,
      DAI,
      WETH,
      '10',
      '10',
      500,
      1,
      10,
      0,
      1,
      1
    );
    expect(addTx.hash).toEqual(
      '0x75f98675a8f64dcf14927ccde9a1d59b67fa09b72cc2642ad055dae4074853d9' // noqa: mock
    );
  });

  it('collectFees should work', async () => {
    patchContract();

    const collectTx = (await uniswapLP.collectFees(wallet, 1)) as Transaction;
    expect(collectTx.hash).toEqual(
      '0x75f98675a8f64dcf14927ccde9a1d59b67fa09b72cc2642ad055dae4074853d9' // noqa: mock
    );
  });
});<|MERGE_RESOLUTION|>--- conflicted
+++ resolved
@@ -204,10 +204,7 @@
     patchPoolState();
 
     expect(uniswapLP.ready()).toEqual(true);
-<<<<<<< HEAD
     expect(uniswapLP.gasEstimate).toBeGreaterThan(0);
-=======
->>>>>>> ea84d2b9
     expect(typeof uniswapLP.getContract('nft', ethereum.provider)).toEqual(
       'object'
     );
