definitions:
  EthereumConfigResponse:
    type: 'object'
    required:
      - 'network'
      - 'rpcUrl'
      - 'connection'
      - 'timestamp'
    properties:
      network:
        type: 'string'
        example: 'mainnet'
      rpcUrl:
        type: 'string'
        example: 'https://mainnet.infura.io/v3/'
      connection:
        type: 'boolean'
        example: true
      timestamp:
        type: 'integer'
        example: 1636368085740

  NonceRequest:
    type: 'object'
    required:
      - 'privateKey'
      - 'chain'
      - 'network'
    properties:
      privateKey:
        type: 'string'
        example: '6078d949c953351685fd2026646028f2a862e6148d25d504967ba63898d720c0'  # noqa: documentation
      chain:
        type: 'string'
        example: 'ethereum'
      network:
        type: 'string'
        example: 'kovan'

  NonceResponse:
    type: 'object'
    required:
      - 'nonce'
    properties:
      privateKey:
        type: 'integer'
        example: 123

  AllowancesRequest:
    type: 'object'
    required:
      - 'privateKey'
      - 'spender'
      - 'tokenSymbols'
      - 'chain'
      - 'network'
    properties:
      privateKey:
        type: 'string'
        example: '6078d949c953351685fd2026646028f2a862e6148d25d504967ba63898d720c0'  # noqa: documentation
      spender:
        type: 'string'
        example: 'uniswap'
      tokenSymbols:
        type: 'array'
        items: 'string'
        example: ['WETH', 'DAI']
      chain:
        type: 'string'
        example: 'ethereum'
      network:
        type: 'string'
        example: 'kovan'

  AllowancesResponse:
    type: 'object'
    required:
      - 'network'
      - 'timestamp'
      - 'latency'
      - 'spender'
      - 'approvals'
    properties:
      network:
        type: 'string'
        example: 'mainnet'
      timestamp:
        type: 'integer'
        example: 1636368085740
      latency:
        type: 'number'
        example: 0.5
      spender:
        type: 'string'
        example: '0x7a250d5630B4cF539739dF2C5dAcb4c659F2488D'
      approvals:
        type: 'object'
        properties:
          id:
            type: 'string'
          name:
            type: 'string'
        example: '{"WETH": "100","DAI": "300"}'

  BalancesRequest:
    type: 'object'
    required:
      - 'privateKey'
      - 'tokenSymbols'
      - 'chain'
      - 'network'
    properties:
      privateKey:
        type: 'string'
        example: '6078d949c953351685fd2026646028f2a862e6148d25d504967ba63898d720c0'  # noqa: documentation
      tokenSymbols:
        type: 'array'
        items: 'string'
        example: ['WETH', 'DAI']
      chain:
        type: 'string'
        example: 'ethereum'
      network:
        type: 'string'
        example: 'kovan'

  BalancesResponse:
    type: 'object'
    required:
      - 'network'
      - 'timestamp'
      - 'latency'
      - 'balances'
    properties:
      network:
        type: 'string'
        example: 'mainnet'
      timestamp:
        type: 'integer'
        example: 1636368085740
      latency:
        type: 'number'
        example: 0.5
      balances:
        type: 'object'
        properties:
          id:
            type: 'string'
          name:
            type: 'string'
        example: '{"ETH": "1.5", "WETH": "100","DAI": "300"}'

  ApproveRequest:
    type: 'object'
    required:
      - 'privateKey'
      - 'spender'
      - 'token'
      - 'chain'
      - 'network'
    properties:
      privateKey:
        type: 'string'
        example: '6078d949c953351685fd2026646028f2a862e6148d25d504967ba63898d720c0'  # noqa: documentation
      spender:
        type: 'string'
        example: 'uniswap'
      token:
        type: 'string'
        example: 'WETH'
      amount:
        type: 'string'
        example: '0'
      nonce:
        type: 'number'
        example: 123
      maxFeePerGas:
        type: 'string'
        example: '5000000000'
      maxPriorityFeePerGas:
        type: 'string'
        example: '5000000000'
      chain:
        type: 'string'
        example: 'ethereum'
      network:
        type: 'string'
        example: 'kovan'

  ApproveResponse:
    type: 'object'
    required:
      - 'network'
      - 'timestamp'
      - 'latency'
      - 'tokenAddress'
      - 'spender'
      - 'amount'
      - 'nonce'
      - 'approval'
    properties:
      network:
        type: 'string'
        example: 'mainnet'
      timestamp:
        type: 'integer'
        example: 1636368085740
      latency:
        type: 'number'
        example: 1.526
      tokenAddress:
        type: 'string'
        example: '0xd0A1E359811322d97991E03f863a0C30C2cF029C'
      spender:
        type: 'string'
        example: '0x7a250d5630B4cF539739dF2C5dAcb4c659F2488D'
      amount:
        type: 'string'
        example: '100'
      nonce:
        type: 'number'
        example: 124
      approval:
        type: 'object'
        example: '{"type": 2,"chainId": 42,"nonce": 129,"maxPriorityFeePerGas": "94000000000","maxFeePerGas": "94000000000","gasPrice": null,"gasLimit": "100000","to": "0xd0A1E359811322d97991E03f863a0C30C2cF029C","value": "0","data": "0x095ea7b30000000000000000000000007a250d5630b4cf539739df2c5dacb4c659f2488dffffffffffffffffffffffffffffffffffffffffffffffffffffffffffffffff","accessList": [],"hash": "0xa321bbe8888c3bc88ecb1ad4f03f22a71e6f5715dfcb19e0a2dca9036c981b6d","v": 1,"r": "0x47c517271885b7041d81bcd65cd050a5d6be3fbd67a8f1660ac8d7e68fc8221f","s": "0x7c62e114b2cb0eae6236b597fb4aacb01c51e56afd7f734e6039d83aa400ba82","from": "0xFaA12FD102FE8623C9299c72B03E45107F2772B5","confirmations": 0}'  # noqa: documentation

  PollRequest:
    type: 'object'
    required:
      - 'txHash'
      - 'chain'
      - 'network'
    properties:
      txHash:
        type: 'string'
        example: '0xa321bbe8888c3bc88ecb1ad4f03f22a71e6f5715dfcb19e0a2dca9036c981b6d'  # noqa: documentation
      chain:
        type: 'string'
        example: 'ethereum'
      network:
        type: 'string'
        example: 'kovan'

  PollResponse:
    type: 'object'
    required:
      - 'network'
      - 'timestamp'
      - 'currentBlock'
      - 'txHash'
      - 'txStatus'
      - 'txBlock'
      - 'txData'
      - 'txReceipt'
    properties:
      network:
        type: 'string'
        example: 'mainnet'
      timestamp:
        type: 'integer'
        example: 1636368085740
      currentBlock:
        type: 'integer'
        example: 28243911
      txHash:
        type: 'string'
        example: '0xa321bbe8888c3bc88ecb1ad4f03f22a71e6f5715dfcb19e0a2dca9036c981b6d'  # noqa: documentation
      txStatus:
        type: 'number'
        example: 1
      txBlock:
        type: 'number'
        example: 28243800
      txData:
        type: 'object'
      txReceipt:
        type: 'object'

  UniswapConfigResponse:
    type: 'object'
    required:
      - 'network'
      - 'uniswap_router'
      - 'connection'
      - 'timestamp'
    properties:
      network:
        type: 'string'
        example: 'mainnet'
      uniswap_router:
        type: 'string'
        example: '0x7a250d5630B4cF539739dF2C5dAcb4c659F2488D'
      connection:
        type: 'boolean'
        example: true
      timestamp:
        type: 'integer'
        example: 1636368085740

  PriceRequest:
    type: 'object'
    required:
      - 'quote'
      - 'base'
      - 'amount'
      - 'side'
      - 'chain'
      - 'network'
    properties:
      quote:
        type: 'string'
        example: 'WETH'
      base:
        type: 'string'
        example: 'DAI'
      amount:
        type: 'string'
        example: '10'
      side:
        type: 'string'
        example: 'BUY'
      chain:
        type: 'string'
        example: 'ethereum'
      network:
        type: 'string'
        example: 'kovan'

  PriceResponse:
    type: 'object'
    required:
      - 'network'
      - 'timestamp'
      - 'latency'
      - 'base'
      - 'quote'
      - 'amount'
      - 'expectedAmount'
      - 'price'
      - 'gasPrice'
      - 'gasPriceToken'
      - 'gasLimit'
      - 'gasCost'
    properties:
      network:
        type: 'string'
        example: 'mainnet'
      timestamp:
        type: 'integer'
        example: 1636368085740
      latency:
        type: 'number'
        example: 0.5
      base:
        type: 'string'
        example: '0x4f96fe3b7a6cf9725f59d353f723c1bdb64ca6aa'
      quote:
        type: 'string'
        example: '0xd0A1E359811322d97991E03f863a0C30C2cF029C'
      amount:
        type: 'string'
        example: '10'
      expectedAmount:
        type: 'string'
        example: '0.000000000000000001'
      price:
        type: 'string'
      gasPrice:
        type: 'number'
        example: 96
      gasPriceToken:
        type: 'string'
        example: 'ETH'
      gasLimit:
        type: 'number'
        example: 150688
      gasCost:
        type: 'string'
        example: '0.014466048000000000'

  TradeRequest:
    type: 'object'
    required:
      - 'quote'
      - 'base'
      - 'amount'
      - 'side'
      - 'chain'
      - 'network'
      - 'connector'
    properties:
      quote:
        type: 'string'
        example: 'WETH'
      base:
        type: 'string'
        example: 'DAI'
      amount:
        type: 'string'
        example: '10'
      side:
        type: 'string'
        example: 'BUY'
      limitPrice:
        type: 'string'
      nonce:
        type: number
      maxFeePerGas:
        type: number
      maxPriorityFeePerGas:
        type: number
      chain:
        type: 'string'
        example: 'ethereum'
      network:
        type: 'string'
        example: 'kovan'
      connector:
        type: 'string'
        example: 'uniswap'

  TradeResponse:
    type: 'object'
    required:
      - 'network'
      - 'timestamp'
      - 'latency'
      - 'base'
      - 'quote'
      - 'amount'
      - 'price'
      - 'gasPrice'
      - 'gasPriceToken'
      - 'gasLimit'
      - 'gasCost'
      - 'nonce'
    properties:
      network:
        type: 'string'
        example: 'mainnet'
      timestamp:
        type: 'integer'
        example: 1636368085740
      latency:
        type: 'number'
        example: 0.5
      base:
        type: 'string'
        example: '0x4f96fe3b7a6cf9725f59d353f723c1bdb64ca6aa'
      quote:
        type: 'string'
        example: '0xd0A1E359811322d97991E03f863a0C30C2cF029C'
      amount:
        type: 'string'
        example: '10'
      expectedIn:
        type: 'string'
      expectedOut:
        type: 'string'
      price:
        type: 'string'
      gasPrice:
        type: 'string'
      gasPriceToken:
        type: 'string'
        example: 'ETH'
      gasLimit:
        type: 'string'
      gasCost:
        type: 'string'
      nonce:
        type: 'string'
      txHash:
        type: 'string'

  CancelRequest:
    type: 'object'
    required:
      - 'nonce'
      - 'address'
      - 'chain'
      - 'network'
    properties:
      nonce:
        type: 'integer'
        example: 123
      address:
        type: 'string'
        example: '0xd0A1E359811322d97991E03f863a0C30C2cF029C'
      chain:
        type: 'string'
        example: 'ethereum'
      network:
        type: 'string'
        example: 'kovan'
  
  CancelResponse:
    type: 'object'
    required:
      - 'network'
      - 'timestamp'
      - 'latency'
    properties:
      network:
        type: 'string'
        example: 'mainnet'
      timestamp:
        type: 'integer'
        example: 1636368085740
      latency:
        type: 'number'
        example: 0.5
      txHash:
        type: 'string'
        example: '0xa321bbe8888c3bc88ecb1ad4f03f22a71e6f5715dfcb19e0a2dca9036c981b6d'  # noqa: documentation

  AddWalletRequest:
    type: 'object'
    required:
      - 'chainName'
      - 'privateKey'
    properties:
      chainName:
        type: 'string'
        example: 'ethereum'
      privateKey:
        type: 'string'
        example: '6078d949c953351685fd2026646028f2a862e6148d25d504967ba63898d720c0'  # noqa: documentation
  
  RemoveWalletRequest:
    type: 'object'
    required:
      - 'chainName'
      - 'address'
    properties:
      chainName:
        type: 'string'
        example: 'ethereum'
      address:
        type: 'string'
        example: '0xd0A1E359811322d97991E03f863a0C30C2cF029C'

  GetWalletResponse:
    type: 'object'
    required:
      - 'chain'
      - 'walletAddresses'
    properties:
      chain:
        type: 'string'
      tokenSymbols:
        type: 'array'
        items: 'string'
        example: ['0xd0A1E359811322d97991E03f863a0C30C2cF029C', '0xd0A1E359811322d97991E03f863a0C30C2XXXXXX']

  ConfigUpdateRequest:
    type: 'object'
    required:
      - 'configPath'
      - 'configValue'
    properties:
      configPath:
        type: 'string'
      configValue:
        OneOf:
          - type: 'boolean'
          - type: 'number'

  SolanaConfigResponse:
    type: 'object'
    required:
      - 'network'
      - 'rpcUrl'
      - 'connection'
      - 'timestamp'
    properties:
      network:
        type: 'string'
        example: 'mainnet-beta'
      rpcUrl:
        type: 'string'
        example: 'https://api.mainnet-beta.solana.com'
      connection:
        type: 'boolean'
        example: true
      timestamp:
        type: 'integer'
        example: 1641889489132

  SolanaBalanceRequest:
    type: 'object'
    required:
      - 'address'
      - 'tokenSymbols'
    properties:
      address:
        type: 'string'
        example: '3xgEFpNpz1hPU7iHN9P3WPgLTWfZXu6wSUuGw8kigNQr'
      tokenSymbols:
        type: 'array'
        items: 'string'
        example: ['SOL', 'RAY', 'MNGO']

  SolanaBalanceResponse:
    type: 'object'
    required:
      - 'network'
      - 'timestamp'
      - 'latency'
      - 'balances'
    properties:
      network:
        type: 'string'
        example: 'mainnet-beta'
      timestamp:
        type: 'integer'
        example: 1641889944387
      latency:
        type: 'number'
        example: 0.374
      balances:
        type: 'object'
        properties:
          id:
            type: 'string'
          name:
            type: 'string'
        example: '{"SOL": "1.5", "RAY": "100", "MNGO": "3000"}'

  SolanaTokenRequest:
    type: 'object'
    required:
      - 'address'
      - 'token'
    properties:
      address:
        type: 'string'
        example: 'oaMWkrYr1g9JBcDUPRqz21cJBxowM4CEbDy2FsCgNK569CjZSr4wa51d4k9DpTRJU8GUHfp3e9YX2pGXaBS5Tta'
      token:
        type: 'string'
        example: 'MNGO'

  SolanaTokenResponse:
    type: 'object'
    required:
      - 'network'
      - 'timestamp'
      - 'token'
      - 'mintAddress'
    properties:
      network:
        type: 'string'
        example: 'mainnet-beta'
      timestamp:
        type: 'integer'
        example: 1636368085740
      token:
        type: 'string'
        example: 'MNGO'
      mintAddress:
        type: 'string'
        example: 'MangoCzJ36AjZyKwVj3VnYU4GTonjfVEnJmvvWaxLac'
      accountAddress:
        type: 'string'
        example: 'GizuDGzHpZFFJTjRKG57LFmzb5AooBiceugbmDPgsb5T'
      amount:
        type: 'string'
        example: '3000.000451'

  SolanaPollRequest:
    type: 'object'
    required:
      - 'txHash'
    properties:
      txHash:
        type: 'string'
        example: 'oaMWkrYr1g9JBcDUPRqz21cJBxowM4CEbDy2FsCgNK569CjZSr4wa51d4k9DpTRJU8GUHfp3e9YX2pGXaBS5Tta'

  SolanaTransaction:
    type: 'object'
    required:
      - 'slot'
      - 'transaction'
      - 'meta'
    properties:
      slot:
        type: 'integer'
        example: 112646487
      transaction:
        type: 'object'
        example: '
        {
          "message": {
            "accountKeys": [
              "3UVYmECPPMZSCqWKfENfuoTv51fTDTWicX9xmBD2euKe",
              "AjozzgE83A3x1sHNUR64hfH7zaEBWeMaFuAN9kQgujrc",
              "SysvarS1otHashes111111111111111111111111111",
              "SysvarC1ock11111111111111111111111111111111",
              "Vote111111111111111111111111111111111111111"
            ],
            "header": {
              "numReadonlySignedAccounts": 0,
              "numReadonlyUnsignedAccounts": 3,
              "numRequiredSignatures": 1
            },
            "instructions": [
              {
                "accounts": [
                  1,
                  2,
                  3,
                  0
                ],
                "data": "37u9WtQpcm6ULa3WRQHmj49EPs4if7o9f1jSRVZpm2dvihR9C8jY4NqEwXUbLwx15HBSNcP1",
                "programIdIndex": 4
              }
            ],
            "recentBlockhash": "mfcyqEXB3DnHXki6KjjmZck6YjmZLvpAByy2fj4nh6B"
          },
          "signatures": [
            "2nBhEBYYvfaAe16UMNqRHre4YNSskvuYgx3M6E4JP1oDYvZEJHvoPzyUidNgNX5r9sTyN1J9UxtbCXy2rqYcuyuv"
          ]
        }'
      meta:
        type: 'object'
        example: '
        {
          "err": null,
          "fee": 5000,
          "innerInstructions": [],
          "postBalances": [
            499998932500,
            26858640,
            1,
            1,
            1
          ],
          "postTokenBalances": [],
          "preBalances": [
            499998937500,
            26858640,
            1,
            1,
            1
          ],
          "preTokenBalances": [],
          "status": {
            "Ok": null
          }
        }'
      blockTime:
        type: 'integer'
        example: 1641891662

  SolanaPollResponse:
    type: 'object'
    required:
      - 'network'
      - 'timestamp'
      - 'currentBlock'
      - 'txHash'
      - 'txStatus'
      - 'txBlock'
      - 'txData'
      - 'txReceipt'
    properties:
      network:
        type: 'string'
        example: 'mainnet-beta'
      timestamp:
        type: 'integer'
        example: 1636368085740
      currentBlock:
        type: 'integer'
        example: 112646487
      txHash:
        type: 'string'
        example: 'oaMWkrYr1g9JBcDUPRqz21cJBxowM4CEbDy2FsCgNK569CjZSr4wa51d4k9DpTRJU8GUHfp3e9YX2pGXaBS5Tta'
      txStatus:
        type: 'number'
        example: 1
      txData:
        $ref: '#/definitions/SolanaTransaction'

  TokensResponse:
    type: 'object'
    required:
      - 'tokens'
    properties:
      tokens:
        type: 'object'
        example: '
        {
          tokens: [
            {
              "address": "0x006BeA43Baa3f7A6f765F14f10A1a1b08334EF45",
              "chainId": "1",
              "name": "Stox",
              "symbol": "STX",
              "decimals": "18",
              "logoURI": "https://tokens.1inch.io/0x006bea43baa3f7a6f765f14f10a1a1b08334ef45.png"
            },
            {
              "address": "0x0327112423F3A68efdF1fcF402F6c5CB9f7C33fd",
              "chainId": "1",
              "name": "PieDAOBTC",
              "symbol": "BTC",
              "decimals": "18",
              "logoURI": "https://tokens.1inch.io/0x0327112423f3a68efdf1fcf402f6c5cb9f7c33fd.png"
            }
          ]
        }'

  NetworkSelectionRequest:
    type: 'object'
    required:
      - 'chain'
      - 'network'
      - 'connector'
    properties:
      chain:
        type: 'string'
        example: 'ethereum'
      network:
        type: 'string'
        example: 'kovan'
      connector:
        type: 'string'
        example: 'uniswap'

  EstimateGasResponse:
    type: 'object'
    required:
      - 'network'
      - 'timestamp'
      - 'gasPrice'
      - 'gasPriceToken'
      - 'gasLimit'
      - 'gasCost'
    properties:
      network:
        type: 'string'
        example: 'mainnet'
      timestamp:
        type: 'integer'
        example: 1636368085740
      gasPrice:
        type: 'number'
        example: 96
      gasPriceToken:
        type: 'string'
        example: 'ETH'
      gasLimit:
        type: 'number'
        example: 150688
      gasCost:
        type: 'string'
        example: '0.014466048000000000'

<<<<<<< HEAD
  SerumOrderSideEnum:
    type: string
    enum:
      - BUY
      - SELL
  SerumOrderTypeEnum:
    type: string
    enum:
      - LIMIT
      - IOC
      - POST_ONLY
  SerumOrderStatusEnum:
    type: string
    enum:
      - OPEN
      - CANCELED
      - FILLED
      - CREATION_PENDING
      - CANCELATION_PENDING
      - UNKNOWN
  SerumRootRequest:
    type: 'object'
    required:
      - 'chain'
      - 'network'
      - 'connector'
    properties:
      chain:
        type: string
        example: solana
      network:
        type: string
        example: mainnet-beta
      connector:
        type: string
        example: serum
  SerumRootResponse:
    type: 'object'
    required:
      - 'chain'
      - 'network'
      - 'connector'
      - 'connection'
      - 'timestamp'
    properties:
      chain:
        type: string
        example: solana
      network:
        type: string
        example: mainnet-beta
      connector:
        type: string
        example: serum
      connection:
        type: boolean
        example: true
      timestamp:
        type: number
        example: 1652304454740
  SerumGetMarketsRequest:
    type: 'object'
    required:
      - 'chain'
      - 'network'
      - 'connector'
    properties:
      chain:
        type: string
        example: solana
      network:
        type: string
        example: mainnet-beta
      connector:
        type: string
        example: serum
      name:
        type: string
        example: 'SOL/USDT'
      names:
        type: array
        items:
          type: string
          example:
            - 'SOL/USDT'
            - 'SOL/USDC'
  SerumGetMarketsResponseItem:
    type: object
    properties:
      name:
        type: string
        example: SOL/USDT
      address:
        type: string
        example: HWHvQhFmJB3NUcu1aihKmrKegfVxBEHzwVX6yZCKEsi1
      programId:
        type: string
        example: 9xQeWvG816bUx9EPjHmaT23yvVM2ZWbrrpZb9PusVFin
      deprecated:
        type: boolean
        example: false
      minimumOrderSize:
        type: number
        example: 0.1
      tickSize:
        type: number
        example: 0.001
      minimumBaseIncrement:
        type: string
        example: 100000000
  SerumGetMarketsResponseList:
    type: array
    items:
      $ref: '#/definitions/SerumGetMarketsResponseItem'
  SerumGetMarketsResponse:
    additionalProperties:
      $ref: '#/definitions/SerumGetMarketsResponseList'
  SerumGetOrderBooksRequest:
    type: 'object'
    required:
      - 'chain'
      - 'network'
      - 'connector'
    properties:
      chain:
        type: string
        example: solana
      network:
        type: string
        example: mainnet-beta
      connector:
        type: string
        example: serum
      marketName:
        type: string
        example: 'SOL/USDT'
      marketNames:
        type: array
        items:
          type: string
          example:
            - 'SOL/USDT'
            - 'SOL/USDC'
  SerumGetOrderBooksBidsResponseItem:
    type: 'object'
    required:
      - 'id'
      - 'exchangeId'
      - 'marketName'
      - 'price'
      - 'amount'
      - 'side'
    properties:
      id:
        type: string
        example: 123456789
      marketName:
        type: string
        example: SOL/USDT
      ownerAddress:
        type: string
        example: 2wvayrdTmrJFUAdg0yHoBtPu1eE41t0fxruxTh7ufnJa
      price:
        type: number
        example: 250
      amount:
        type: number
        example: 0.1
      side:
        $ref: '#/definitions/SerumOrderSideEnum'
      status:
        $ref: '#/definitions/SerumOrderStatusEnum'
      type:
        $ref: '#/definitions/SerumOrderTypeEnum'
  SerumGetOrderBooksBidsResponseList:
    type: array
    items:
      $ref: '#/definitions/SerumGetOrderBooksBidsResponseItem'
  SerumGetOrderBooksAsksResponseItem:
    type: 'object'
    required:
      - 'id'
      - 'exchangeId'
      - 'marketName'
      - 'price'
      - 'amount'
      - 'side'
    properties:
      id:
        type: string
        example: 123456789
      marketName:
        type: string
        example: SOL/USDT
      ownerAddress:
        type: string
        example: 2wvayrdTmrJFUAdg0yHoBtPu1eE41t0fxruxTh7ufnJa
      price:
        type: number
        example: 250
      amount:
        type: number
        example: 0.1
      side:
        $ref: '#/definitions/SerumOrderSideEnum'
      status:
        $ref: '#/definitions/SerumOrderStatusEnum'
      type:
        $ref: '#/definitions/SerumOrderTypeEnum'
  SerumGetOrderBooksAsksResponseList:
    type: array
    items:
      $ref: '#/definitions/SerumGetOrderBooksAsksResponseItem'
  SerumGetOrderBooksResponseItem:
    type: object
    properties:
      market:
        $ref: '#/definitions/SerumGetMarketsResponseItem'
      bids:
        $ref: '#/definitions/SerumGetOrderBooksBidsResponseList'
      asks:
        $ref: '#/definitions/SerumGetOrderBooksAsksResponseList'
  SerumGetOrderBooksResponse:
    additionalProperties:
      $ref: '#/definitions/SerumGetOrderBooksResponseItem'
  SerumGetTickersRequest:
    type: 'object'
    required:
      - 'chain'
      - 'network'
      - 'connector'
    properties:
      chain:
        type: string
        example: solana
      network:
        type: string
        example: mainnet-beta
      connector:
        type: string
        example: serum
      marketName:
        type: string
        example: 'SOL/USDT'
      marketNames:
        type: array
        items:
          type: string
          example:
            - 'SOL/USDT'
            - 'SOL/USDC'
  SerumGetTickersResponseItem:
    type: object
    properties:
      price:
        type: number
        example: 43.37523838
      timestamp:
        type: number
        example: 1652363040000
  SerumGetTickersResponse:
    additionalProperties:
      $ref: '#/definitions/SerumGetTickersResponseItem'
  SerumPostCreateOrdersItemRequest:
    type: object
    required:
      - 'marketName'
      - 'ownerAddress'
      - 'payerAddress'
      - 'side'
      - 'price'
      - 'amount'
    properties:
      id:
        type: string
        example: 123456789
      marketName:
        type: string
        example: SOL/USDT
      ownerAddress:
        type: string
        example: 2wvayrdTmrJFUAdg0yHoBtPu1eE41t0fxruxTh7ufnJa
      payerAddress:
        type: string
        example: 2wvayrdTmrJFUAdg0yHoBtPu1eE41t0fxruxTh7ufnJa
      side:
        $ref: '#/definitions/SerumOrderSideEnum'
      price:
        type: number
        example: 9999.99
      amount:
        type: number
        example: 0.1
      type:
        $ref: '#/definitions/SerumOrderTypeEnum'
  SerumPostCreateOrdersListRequest:
    type: array
    items:
      $ref: '#/definitions/SerumPostCreateOrdersItemRequest'
  SerumPostCreateOrdersRequest:
    type: 'object'
    required:
      - 'chain'
      - 'network'
      - 'connector'
    properties:
      chain:
        type: string
        example: solana
      network:
        type: string
        example: mainnet-beta
      connector:
        type: string
        example: serum
      order:
        $ref: '#/definitions/SerumPostCreateOrdersItemRequest'
      orders:
        $ref: '#/definitions/SerumPostCreateOrdersListRequest'
  SerumPostCreateOrdersResponseItem:
    type: 'object'
    required:
      - 'id'
      - 'exchangeId'
      - 'marketName'
      - 'ownerAddress'
      - 'price'
      - 'amount'
      - 'side'
      - 'status'
      - 'type'
    properties:
      id:
        type: string
        example: 123456789
      exchangeId:
        type: string
        example: 184467256269654779094895731
      marketName:
        type: string
        example: SOL/USDT
      ownerAddress:
        type: string
        example: 2wvayrdTmrJFUAdg0yHoBtPu1eE41t0fxruxTh7ufnJa
      price:
        type: number
        example: 250
      amount:
        type: number
        example: 0.1
      side:
        $ref: '#/definitions/SerumOrderSideEnum'
      status:
        $ref: '#/definitions/SerumOrderStatusEnum'
      type:
        $ref: '#/definitions/SerumOrderTypeEnum'
  SerumPostCreateOrdersResponse:
    additionalProperties:
      $ref: '#/definitions/SerumPostCreateOrdersResponseItem'
  SerumGetOrdersRequest:
    type: 'object'
    required:
      - 'chain'
      - 'network'
      - 'connector'
    properties:
      chain:
        type: string
        example: solana
      network:
        type: string
        example: mainnet-beta
      connector:
        type: string
        example: serum
      order:
        type: object
        required:
          - 'ownerAddress'
        properties:
          id:
            type: string
            example: 123456789
          exchangeId:
            type: string
            example: 184467256269654779094895731
          marketName:
            type: string
            example: SOL/USDT
          ownerAddress:
            type: string
            example: 2wvayrdTmrJFUAdg0yHoBtPu1eE41t0fxruxTh7ufnJa
      orders:
        type: array
        items:
          type: object
          required:
              - 'ownerAddress'
          properties:
            ids:
              type: array
              items:
                type: string
                example:
                  - 123456789
                  - 987654321
            exchangeIds:
              type: array
              items:
                type: string
                example:
                  - 184467256269654779094895731
                  - 284467256269654779094895723
            marketName:
              type: string
              example: SOL/USDT
            ownerAddress:
              type: string
              example: 2wvayrdTmrJFUAdg0yHoBtPu1eE41t0fxruxTh7ufnJa
  SerumGetOrdersResponseItem:
    type: object
    properties:
      id:
        type: string
        example: 123456789
      exchangeId:
        type: string
        example: 184467256269654779094895731
      marketName:
        type: string
        example: SOL/USDT
      ownerAddress:
        type: string
        example: 2wvayrdTmrJFUAdg0yHoBtPu1eE41t0fxruxTh7ufnJa
      price:
        type: number
        example: 9999.99
      amount:
        type: number
        example: 0.1
      side:
        $ref: '#/definitions/SerumOrderSideEnum'
        example: BUY
      status:
        $ref: '#/definitions/SerumOrderStatusEnum'
        example: FILLED
  SerumGetOrdersResponse:
    additionalProperties:
      additionalProperties:
        $ref: '#/definitions/SerumGetOrdersResponseItem'
  SerumDeleteCancelOrdersRequest:
    type: 'object'
    required:
      - 'chain'
      - 'network'
      - 'connector'
    properties:
      chain:
        type: string
        example: solana
      network:
        type: string
        example: mainnet-beta
      connector:
        type: string
        example: serum
      order:
        type: object
        required:
          - 'ownerAddress'
        properties:
          id:
            type: string
            example: 123456789
          exchangeId:
            type: string
            example: 184467256269654779094895731
          marketName:
            type: string
            example: SOL/USDT
          ownerAddress:
            type: string
            example: 2wvayrdTmrJFUAdg0yHoBtPu1eE41t0fxruxTh7ufnJa
      orders:
        type: array
        items:
          type: object
          required:
            - 'ownerAddress'
          properties:
            ids:
              type: array
              items:
                type: string
                example:
                  - 123456789
                  - 987654321
            exchangeIds:
              type: array
              items:
                type: string
                example:
                  - 184467256269654779094895731
                  - 284467256269654779094895723
            marketName:
              type: string
              example: SOL/USDT
            ownerAddress:
              type: string
              example: 2wvayrdTmrJFUAdg0yHoBtPu1eE41t0fxruxTh7ufnJa
  SerumDeleteCancelOrdersResponseItem:
    type: object
    properties:
      id:
        type: string
        example: 123456789
      exchangeId:
        type: string
        example: 184467256269654779094895731
      marketName:
        type: string
        example: SOL/USDT
      ownerAddress:
        type: string
        example: 2wvayrdTmrJFUAdg0yHoBtPu1eE41t0fxruxTh7ufnJa
      price:
        type: number
        example: 9999.99
      amount:
        type: number
        example: 0.1
      side:
        $ref: '#/definitions/SerumOrderSideEnum'
        example: SELL
      status:
        $ref: '#/definitions/SerumOrderStatusEnum'
        example: CANCELATION_PENDING
  SerumDeleteCancelOrdersResponseList:
    type: array
    items:
      $ref: '#/definitions/SerumDeleteCancelOrdersResponseItem'
  SerumDeleteCancelOrdersResponse:
    additionalProperties:
      $ref: '#/definitions/SerumDeleteCancelOrdersResponseList'
  SerumGetOpenOrdersRequest:
    type: 'object'
    required:
      - 'chain'
      - 'network'
      - 'connector'
    properties:
      chain:
        type: string
        example: solana
      network:
        type: string
        example: mainnet-beta
      connector:
        type: string
        example: serum
      order:
        type: object
        required:
          - 'ownerAddress'
        properties:
          id:
            type: string
            example: 123456789
          exchangeId:
            type: string
            example: 184467256269654779094895731
          marketName:
            type: string
            example: SOL/USDT
          ownerAddress:
            type: string
            example: 2wvayrdTmrJFUAdg0yHoBtPu1eE41t0fxruxTh7ufnJa
      orders:
        type: array
        items:
          type: object
          required:
            - 'ownerAddress'
          properties:
            ids:
              type: array
              items:
                type: string
                example:
                  - 123456789
                  - 987654321
            exchangeIds:
              type: array
              items:
                type: string
                example:
                  - 184467256269654779094895731
                  - 284467256269654779094895723
            marketName:
              type: string
              example: SOL/USDT
            ownerAddress:
              type: string
              example: 2wvayrdTmrJFUAdg0yHoBtPu1eE41t0fxruxTh7ufnJa
  SerumGetOpenOrdersResponseItem:
    type: object
    properties:
      id:
        type: string
        example: 123456789
      exchangeId:
        type: string
        example: 184467256269654779094895731
      marketName:
        type: string
        example: SOL/USDT
      ownerAddress:
        type: string
        example: 2wvayrdTmrJFUAdg0yHoBtPu1eE41t0fxruxTh7ufnJa
      price:
        type: number
        example: 9999.99
      amount:
        type: number
        example: 0.1
      side:
        $ref: '#/definitions/SerumOrderSideEnum'
        example: BUY
      status:
        $ref: '#/definitions/SerumOrderStatusEnum'
        example: OPEN
  SerumGetOpenOrdersResponseList:
    type: array
    items:
      $ref: '#/definitions/SerumGetOpenOrdersResponseItem'
  SerumGetOpenOrdersResponse:
    additionalProperties:
      $ref: '#/definitions/SerumGetOpenOrdersResponseList'
  SerumGetFilledOrdersRequest:
    type: 'object'
    required:
      - 'chain'
      - 'network'
      - 'connector'
    properties:
      chain:
        type: string
        example: solana
      network:
        type: string
        example: mainnet-beta
      connector:
        type: string
        example: serum
      order:
        type: object
        required:
          - 'ownerAddress'
        properties:
          id:
            type: string
            example: 123456789
          exchangeId:
            type: string
            example: 184467256269654779094895731
          marketName:
            type: string
            example: SOL/USDT
          ownerAddress:
            type: string
            example: 2wvayrdTmrJFUAdg0yHoBtPu1eE41t0fxruxTh7ufnJa
      orders:
        type: array
        items:
          type: object
          required:
            - 'ownerAddress'
          properties:
            ids:
              type: array
              items:
                type: string
                example:
                  - 123456789
                  - 987654321
            exchangeIds:
              type: array
              items:
                type: string
                example:
                  - 184467256269654779094895731
                  - 284467256269654779094895723
            marketName:
              type: string
              example: SOL/USDT
            ownerAddress:
              type: string
              example: 2wvayrdTmrJFUAdg0yHoBtPu1eE41t0fxruxTh7ufnJa
  SerumGetFilledOrdersResponseItem:
    type: object
    properties:
      id:
        type: string
        example: 123456789
      exchangeId:
        type: string
        example: 184467256269654779094895731
      marketName:
        type: string
        example: SOL/USDT
      ownerAddress:
        type: string
        example: 2wvayrdTmrJFUAdg0yHoBtPu1eE41t0fxruxTh7ufnJa
      price:
        type: number
        example: 9999.99
      amount:
        type: number
        example: 0.1
      side:
        $ref: '#/definitions/SerumOrderSideEnum'
      status:
        $ref: '#/definitions/SerumOrderStatusEnum'
      fee:
        type: number
        example: 0.1
      fillmentTimestamp:
        type: number
        example: 1652383641
  SerumGetFilledOrdersResponseList:
    type: array
    items:
      $ref: '#/definitions/SerumGetFilledOrdersResponseItem'
  SerumGetFilledOrdersResponse:
    additionalProperties:
      $ref: '#/definitions/SerumGetFilledOrdersResponseList'
  SerumPostSettleFundsRequest:
    type: 'object'
    required:
      - 'chain'
      - 'network'
      - 'connector'
      - 'ownerAddress'
    properties:
      chain:
        type: string
        example: solana
      network:
        type: string
        example: mainnet-beta
      connector:
        type: string
        example: serum
      marketName:
        type: string
        example: SOL/USDT
      marketNames:
        type: array
        items:
          type: string
          example:
            - SOL/USDT
            - BTC/USDT
  SerumPostSettleFundsResponseItem:
    type: string
    example: 4vAstoT7dgJ3LaexYRQbJ4HwbV8vPaMEUWVP3o89oq4vJcn9E11LJHyEpoc3sZ4dxmAtZGU7YyRS1uR36wuUEQMK
  SerumPostSettleFundsResponseList:
    type: array
    items:
      $ref: '#/definitions/SerumPostSettleFundsResponseItem'
  SerumPostSettleFundsResponse:
    additionalProperties:
      $ref: '#/definitions/SerumPostSettleFundsResponseList'
=======

  LiquidityAddRequest:
    type: 'object'
    required:
      - 'address'
      - 'token0'
      - 'token1'
      - 'amount0'
      - 'amount1'
      - 'fee'
      - 'lowerPrice'
      - 'upperPrice'
    properties:
      address:
        type: 'string'
        example: '0x7a250d5630B4cF539739dF2C5dAcb4c659F2488D'
      token0:
        type: 'string'
        example: 'DAI'
      token1:
        type: 'string'
        example: 'WETH'
      amount0:
        type: 'string'
        example: '10'
      amount1:
        type: 'string'
        example: '10'
      lowerPrice:
        type: 'number'
        example: 1
      upperPrice:
        type: number
        example: 5
      maxFeePerGas:
        type: number
      maxPriorityFeePerGas:
        type: number
      chain:
        type: 'string'
        example: 'ethereum'
      network:
        type: 'string'
        example: 'kovan'
      connector:
        type: 'string'
        example: 'uniswapLP'

  LiquidityAddResponse:
    type: 'object'
    required:
      - 'network'
      - 'timestamp'
      - 'token0'
      - 'token1'
      - 'gasPrice'
      - 'gasPriceToken'
      - 'gasLimit'
      - 'gasCost'
      - 'nonce'
    properties:
      network:
        type: 'string'
        example: 'kovan'
      timestamp:
        type: 'integer'
        example: 1636368085740
      token0:
        type: 'string'
        example: 'DAI'
      token1:
        type: 'string'
        example: 'WETH'
      gasPrice:
        type: 'string'
      gasPriceToken:
        type: 'string'
        example: 'ETH'
      gasLimit:
        type: 'string'
      gasCost:
        type: 'string'
      nonce:
        type: 'string'
      txHash:
        type: 'string'
        example: '0x0000000000000000000000000000000000000000'

  LiquidityRemoveRequest:
    type: 'object'
    required:
      - 'address'
      - 'tokenId'
    properties:
      address:
        type: 'string'
        example: '0x7a250d5630B4cF539739dF2C5dAcb4c659F2488D'
      tokenId:
        type: 'number'
        example: 12
      maxFeePerGas:
        type: number
      maxPriorityFeePerGas:
        type: number
      chain:
        type: 'string'
        example: 'ethereum'
      network:
        type: 'string'
        example: 'kovan'
      connector:
        type: 'string'
        example: 'uniswapLP'

  LiquidityRemoveResponse:
    type: 'object'
    required:
      - 'network'
      - 'timestamp'
      - 'tokenId'
      - 'gasPrice'
      - 'gasPriceToken'
      - 'gasLimit'
      - 'gasCost'
      - 'nonce'
    properties:
      network:
        type: 'string'
        example: 'kovan'
      timestamp:
        type: 'integer'
        example: 1636368085740
      tokenId:
        type: 'number'
        example: 12
      gasPrice:
        type: 'string'
      gasPriceToken:
        type: 'string'
        example: 'ETH'
      gasLimit:
        type: 'string'
      gasCost:
        type: 'string'
      nonce:
        type: 'string'
      txHash:
        type: 'string'
        example: '0x0000000000000000000000000000000000000000'

  LiquidityCollectRequest:
    type: 'object'
    required:
      - 'address'
      - 'tokenId'
    properties:
      address:
        type: 'string'
        example: '0x7a250d5630B4cF539739dF2C5dAcb4c659F2488D'
      tokenId:
        type: 'number'
        example: 12
      maxFeePerGas:
        type: number
      maxPriorityFeePerGas:
        type: number
      chain:
        type: 'string'
        example: 'ethereum'
      network:
        type: 'string'
        example: 'kovan'
      connector:
        type: 'string'
        example: 'uniswapLP'

  LiquidityCollectResponse:
    type: 'object'
    required:
      - 'network'
      - 'timestamp'
      - 'tokenId'
      - 'gasPrice'
      - 'gasPriceToken'
      - 'gasLimit'
      - 'gasCost'
      - 'nonce'
    properties:
      network:
        type: 'string'
        example: 'kovan'
      timestamp:
        type: 'integer'
        example: 1636368085740
      tokenId:
        type: 'number'
        example: 12
      gasPrice:
        type: 'string'
      gasPriceToken:
        type: 'string'
        example: 'ETH'
      gasLimit:
        type: 'string'
      gasCost:
        type: 'string'
      nonce:
        type: 'string'
      txHash:
        type: 'string'
        example: '0x0000000000000000000000000000000000000000'

  LiquidityPositionRequest:
    type: 'object'
    required:
      - 'tokenId'
    properties:
      tokenId:
        type: 'number'
        example: 12
      chain:
        type: 'string'
        example: 'ethereum'
      network:
        type: 'string'
        example: 'kovan'
      connector:
        type: 'string'
        example: 'uniswapLP'

  LiquidityPositionResponse:
    type: 'object'
    required:
      - 'network'
      - 'timestamp'
      - 'tokenId'
      - 'token0'
      - 'token1'
      - 'fee'
      - 'lowerPrice'
      - 'upperPrice'
      - 'amount0'
      - 'amount1'
      - 'unclaimedToken0'
      - 'unclaimedToken1'
    properties:
      network:
        type: 'string'
        example: 'kovan'
      timestamp:
        type: 'integer'
        example: 1636368085740
      tokenId:
        type: 'number'
        example: 12
      token0:
        type: 'string'
        example: 'DAI'
      token1:
        type: 'string'
        example: 'WETH'
      fee:
        type: 'string'
        example: 'LOW'
      lowerPrice:
        type: 'string'
        example: '1'
      upperPrice:
        type: 'string'
        example: '5'
      amount0:
        type: 'string'
        example: '1'
      amount1:
        type: 'string'
        example: '1'
      unclaimedToken0:
        type: 'string'
        example: '2'
      unclaimedToken1:
        type: 'string'
        example: '2'

  LiquidityPriceRequest:
    type: 'object'
    required:
      - 'token0'
      - 'token1'
      - 'fee'
      - 'period'
      - 'interval'
    properties:
      token0:
        type: 'string'
        example: 'DAI'
      token1:
        type: 'string'
        example: 'WETH'
      fee:
        type: 'string'
        example: 'LOW'
      period:
        type: 'number'
        example: 60
      interval:
        type: 'number'
        example: 5
      chain:
        type: 'string'
        example: 'ethereum'
      network:
        type: 'string'
        example: 'kovan'
      connector:
        type: 'string'
        example: 'uniswapLP'

  LiquidityPriceResponse:
    type: 'object'
    required:
      - 'network'
      - 'timestamp'
      - 'token0'
      - 'token1'
      - 'fee'
      - 'period'
      - 'interval'
    properties:
      network:
        type: 'string'
        example: 'kovan'
      timestamp:
        type: 'integer'
        example: 1636368085740
      token0:
        type: 'string'
        example: 'DAI'
      token1:
        type: 'string'
        example: 'WETH'
      fee:
        type: 'string'
        example: 'LOW'
      period:
        type: 'number'
        example: 60
      interval:
        type: 'number'
        example: 5
      prices:
        type: 'object'
        example: ['1', '2', '3']
>>>>>>> f37e9a31
<|MERGE_RESOLUTION|>--- conflicted
+++ resolved
@@ -857,7 +857,6 @@
         type: 'string'
         example: '0.014466048000000000'
 
-<<<<<<< HEAD
   SerumOrderSideEnum:
     type: string
     enum:
@@ -1631,7 +1630,6 @@
   SerumPostSettleFundsResponse:
     additionalProperties:
       $ref: '#/definitions/SerumPostSettleFundsResponseList'
-=======
 
   LiquidityAddRequest:
     type: 'object'
@@ -1983,5 +1981,4 @@
         example: 5
       prices:
         type: 'object'
-        example: ['1', '2', '3']
->>>>>>> f37e9a31
+        example: ['1', '2', '3']