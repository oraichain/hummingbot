--- conflicted
+++ resolved
@@ -49,11 +49,7 @@
     @patch("aiohttp.client.ClientSession.ws_connect", new_callable=AsyncMock)
     def test_listen_for_user_stream_authenticates_and_subscribes_to_events(self, api_mock, ws_connect_mock):
         output_queue = asyncio.Queue()
-<<<<<<< HEAD
-        self.ev_loop.create_task(self.tracker.data_source.listen_for_user_stream(output_queue))
-=======
-        self.listening_task = self.ev_loop.create_task(self.tracker.data_source.listen_for_user_stream(self.ev_loop, output_queue))
->>>>>>> fa3f896a
+        self.listening_task = self.ev_loop.create_task(self.tracker.data_source.listen_for_user_stream(output_queue))
 
         # Add the account group response
         resp = self._accountgroup_response()
@@ -82,43 +78,4 @@
 
         ret = self.ev_loop.run_until_complete(output_queue.get())
 
-<<<<<<< HEAD
-        self.assertEqual(resp, ret)
-
-    @aioresponses()
-    @patch("aiohttp.client.ClientSession.ws_connect")
-    def test_listen_for_user_stream_authenticates_and_handles_ping_message(self, api_mock, ws_connect_mock):
-        output_queue = asyncio.Queue()
-        self.ev_loop.create_task(self.tracker.data_source.listen_for_user_stream(output_queue))
-
-        # Add the account group response
-        resp = self._accountgroup_response()
-        api_mock.get(f"{CONSTANTS.REST_URL}/{CONSTANTS.INFO_PATH_URL}", body=json.dumps(resp))
-
-        # Create WS mock
-        ws_connect_mock.return_value = self.mocking_assistant.create_websocket_mock()
-
-        # Add the authentication response for the websocket
-        resp = self._authentication_response(authenticated=True)
-        self.mocking_assistant.add_websocket_aiohttp_message(ws_connect_mock.return_value, json.dumps(resp))
-        self.ev_loop.run_until_complete(output_queue.get())
-
-        resp = {"m": "ping", "hp": 3}
-        self.mocking_assistant.add_websocket_aiohttp_message(
-            websocket_mock=ws_connect_mock.return_value,
-            message=json.dumps(resp),
-            message_type=aiohttp.WSMsgType.TEXT,
-        )
-
-        # Add a dummy message for the websocket to read and include in the "messages" queue
-        resp = {"data": "dummyMessage"}
-        self.mocking_assistant.add_websocket_aiohttp_message(ws_connect_mock.return_value, json.dumps(resp))
-
-        self.mocking_assistant.run_until_all_aiohttp_messages_delivered(ws_connect_mock.return_value)
-
-        sent_json = self.mocking_assistant.json_messages_sent_through_websocket(ws_connect_mock.return_value)
-
-        self.assertTrue(any(["pong" in str(payload) for payload in sent_json]))
-=======
-        self.assertEqual(resp, ret)
->>>>>>> fa3f896a
+        self.assertEqual(resp, ret)