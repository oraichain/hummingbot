--- conflicted
+++ resolved
@@ -247,30 +247,6 @@
         order_id = self.market.buy(trading_pair, amount, OrderType.LIMIT_MAKER, price)
         [order_failure_event] = self.run_parallel(self.market_logger.wait_for(MarketOrderFailureEvent))
         self.assertEqual(order_id, order_failure_event.order_id)
-
-<<<<<<< HEAD
-        order_id, _ = self.place_order(True, trading_pair, quantized_amount, OrderType.LIMIT, quantize_bid_price,
-                                       10001, FixtureHuobi.FILLED_BUY_LIMIT_ORDER)
-        [order_completed_event] = self.run_parallel(self.market_logger.wait_for(BuyOrderCompletedEvent))
-        order_completed_event: BuyOrderCompletedEvent = order_completed_event
-        trade_events: List[OrderFilledEvent] = [t for t in self.market_logger.event_log
-                                                if isinstance(t, OrderFilledEvent)]
-        base_amount_traded: Decimal = sum(t.amount for t in trade_events)
-        quote_amount_traded: Decimal = sum(t.amount * t.price for t in trade_events)
-
-        self.assertTrue([evt.order_type == OrderType.LIMIT for evt in trade_events])
-        self.assertEqual(order_id, order_completed_event.order_id)
-        self.assertAlmostEqual(quantized_amount, order_completed_event.base_asset_amount)
-        self.assertEqual("eth", order_completed_event.base_asset)
-        self.assertEqual("usdt", order_completed_event.quote_asset)
-        self.assertAlmostEqual(base_amount_traded, order_completed_event.base_asset_amount)
-        self.assertAlmostEqual(quote_amount_traded, order_completed_event.quote_asset_amount)
-        self.assertGreater(order_completed_event.fee_amount, Decimal(0))
-        self.assertTrue(any([isinstance(event, BuyOrderCreatedEvent) and event.order_id == order_id
-                             for event in self.market_logger.event_log]))
-        # Reset the logs
-=======
->>>>>>> d802ae3c
         self.market_logger.clear()
 
         # Try to put a sell limit maker order that is going to match, this should triggers order failure event.
@@ -293,33 +269,18 @@
         amount: Decimal = Decimal("0.06")
         quantized_amount: Decimal = self.market.quantize_order_amount(trading_pair, amount)
 
-<<<<<<< HEAD
-        current_ask_price: Decimal = self.market.get_price(trading_pair, False)
-        ask_price: Decimal = current_ask_price - Decimal("0.05") * current_ask_price
-        quantize_ask_price: Decimal = self.market.quantize_order_price(trading_pair, ask_price)
-
-        order_id, _ = self.place_order(False, trading_pair, amount, OrderType.LIMIT, quantize_ask_price,
-                                       10001, FixtureHuobi.FILLED_SELL_LIMIT_ORDER)
-        [order_completed_event] = self.run_parallel(self.market_logger.wait_for(SellOrderCompletedEvent))
-        order_completed_event: SellOrderCompletedEvent = order_completed_event
-        trade_events: List[OrderFilledEvent] = [t for t in self.market_logger.event_log
-                                                if isinstance(t, OrderFilledEvent)]
-        base_amount_traded = sum(t.amount for t in trade_events)
-        quote_amount_traded = sum(t.amount * t.price for t in trade_events)
-=======
         # Intentionally setting invalid price to prevent getting filled
         quantize_bid_price: Decimal = self.market.quantize_order_price(trading_pair, bid_price * Decimal("0.9"))
         quantize_ask_price: Decimal = self.market.quantize_order_price(trading_pair, ask_price * Decimal("1.1"))
->>>>>>> d802ae3c
 
         order_id1, exch_order_id1 = self.place_order(True, trading_pair, quantized_amount, OrderType.LIMIT_MAKER, quantize_bid_price,
-                                             10001, FixtureHuobi.ORDER_GET_LIMIT_BUY_UNFILLED)
+                                             10001, FixtureHuobi.OPEN_BUY_LIMIT_ORDER)
         [order_created_event] = self.run_parallel(self.market_logger.wait_for(BuyOrderCreatedEvent))
         order_created_event: BuyOrderCreatedEvent = order_created_event
         self.assertEqual(order_id1, order_created_event.order_id)
         
         order_id2, exch_order_id2 = self.place_order(False, trading_pair, quantized_amount, OrderType.LIMIT_MAKER, quantize_ask_price,
-                                             10002, FixtureHuobi.ORDER_GET_LIMIT_SELL_UNFILLED)
+                                             10002, FixtureHuobi.OPEN_SELL_LIMIT_ORDER)
         [order_created_event] = self.run_parallel(self.market_logger.wait_for(SellOrderCreatedEvent))
         order_created_event: BuyOrderCreatedEvent = order_created_event
         self.assertEqual(order_id2, order_created_event.order_id)
@@ -342,13 +303,8 @@
         amount: Decimal = Decimal("0.06")
         quantized_amount: Decimal = self.market.quantize_order_amount(trading_pair, amount)
 
-<<<<<<< HEAD
-        order_id, _ = self.place_order(True, trading_pair, quantized_amount, OrderType.MARKET, 0, 10001,
+        order_id, _ = self.place_order(True, trading_pair, quantized_amount, OrderType.LIMIT, price, 10001,
                                        FixtureHuobi.BUY_MARKET_ORDER)
-=======
-        order_id, _ = self.place_order(True, trading_pair, quantized_amount, OrderType.LIMIT, price, 10001,
-                                       FixtureHuobi.ORDER_GET_MARKET_BUY)
->>>>>>> d802ae3c
         [buy_order_completed_event] = self.run_parallel(self.market_logger.wait_for(BuyOrderCompletedEvent))
         buy_order_completed_event: BuyOrderCompletedEvent = buy_order_completed_event
         trade_events: List[OrderFilledEvent] = [t for t in self.market_logger.event_log
@@ -375,13 +331,8 @@
         amount: Decimal = Decimal("0.06")
         quantized_amount: Decimal = self.market.quantize_order_amount(trading_pair, amount)
 
-<<<<<<< HEAD
-        order_id, _ = self.place_order(False, trading_pair, amount, OrderType.MARKET, 0, 10001,
+        order_id, _ = self.place_order(False, trading_pair, amount, OrderType.LIMIT, price, 10001,
                                        FixtureHuobi.SELL_MARKET_ORDER)
-=======
-        order_id, _ = self.place_order(False, trading_pair, amount, OrderType.LIMIT, price, 10001,
-                                       FixtureHuobi.ORDER_GET_MARKET_SELL)
->>>>>>> d802ae3c
         [sell_order_completed_event] = self.run_parallel(self.market_logger.wait_for(SellOrderCompletedEvent))
         sell_order_completed_event: SellOrderCompletedEvent = sell_order_completed_event
         trade_events: List[OrderFilledEvent] = [t for t in self.market_logger.event_log
@@ -412,13 +363,8 @@
         quantize_bid_price: Decimal = self.market.quantize_order_price(trading_pair, bid_price)
         quantized_amount: Decimal = self.market.quantize_order_amount(trading_pair, amount)
 
-<<<<<<< HEAD
-        order_id, exch_order_id = self.place_order(True, trading_pair, quantized_amount, OrderType.LIMIT,
+        order_id, exch_order_id = self.place_order(True, trading_pair, quantized_amount, OrderType.LIMIT_MAKER,
                                                    quantize_bid_price, 10001, FixtureHuobi.OPEN_BUY_LIMIT_ORDER)
-=======
-        order_id, exch_order_id = self.place_order(True, trading_pair, quantized_amount, OrderType.LIMIT_MAKER,
-                                                   quantize_bid_price, 10001, FixtureHuobi.ORDER_GET_LIMIT_BUY_UNFILLED)
->>>>>>> d802ae3c
         [order_created_event] = self.run_parallel(self.market_logger.wait_for(BuyOrderCreatedEvent))
 
         self.cancel_order(trading_pair, order_id, exch_order_id, FixtureHuobi.CANCEL_ORDER)
@@ -438,17 +384,10 @@
         quantize_bid_price: Decimal = self.market_2.quantize_order_price(trading_pair, bid_price * Decimal("0.9"))
         quantize_ask_price: Decimal = self.market_2.quantize_order_price(trading_pair, ask_price * Decimal("1.1"))
 
-<<<<<<< HEAD
-        _, exch_order_id1 = self.place_order(True, trading_pair, quantized_amount, OrderType.LIMIT, quantize_bid_price,
+        _, exch_order_id1 = self.place_order(True, trading_pair, quantized_amount, OrderType.LIMIT_MAKER, quantize_bid_price,
                                              1001, FixtureHuobi.OPEN_BUY_LIMIT_ORDER, self.market_2)
-        _, exch_order_id2 = self.place_order(False, trading_pair, quantized_amount, OrderType.LIMIT, quantize_ask_price,
+        _, exch_order_id2 = self.place_order(False, trading_pair, quantized_amount, OrderType.LIMIT_MAKER, quantize_ask_price,
                                              1002, FixtureHuobi.OPEN_SELL_LIMIT_ORDER, self.market_2)
-=======
-        _, exch_order_id1 = self.place_order(True, trading_pair, quantized_amount, OrderType.LIMIT_MAKER, quantize_bid_price,
-                                             1001, FixtureHuobi.ORDER_GET_LIMIT_BUY_UNFILLED, self.market_2)
-        _, exch_order_id2 = self.place_order(False, trading_pair, quantized_amount, OrderType.LIMIT_MAKER, quantize_ask_price,
-                                             1002, FixtureHuobi.ORDER_GET_LIMIT_SELL_UNFILLED, self.market_2)
->>>>>>> d802ae3c
         self.run_parallel(asyncio.sleep(1))
         if API_MOCK_ENABLED:
             resp = FixtureHuobi.ORDERS_BATCH_CANCELLED.copy()
@@ -551,13 +490,8 @@
             # Try to buy 0.04 ETH from the exchange, and watch for completion event.
             price: Decimal = self.market.get_price(trading_pair, True)
             amount: Decimal = Decimal("0.06")
-<<<<<<< HEAD
-            order_id, _ = self.place_order(True, trading_pair, amount, OrderType.MARKET, 0, 10001,
+            order_id, _ = self.place_order(True, trading_pair, amount, OrderType.LIMIT, price, 10001,
                                            FixtureHuobi.BUY_MARKET_ORDER)
-=======
-            order_id, _ = self.place_order(True, trading_pair, amount, OrderType.LIMIT, price, 10001,
-                                           FixtureHuobi.ORDER_GET_MARKET_BUY)
->>>>>>> d802ae3c
             [buy_order_completed_event] = self.run_parallel(self.market_logger.wait_for(BuyOrderCompletedEvent))
 
             # Reset the logs
@@ -566,13 +500,8 @@
             # Try to sell back the same amount of ETH to the exchange, and watch for completion event.
             price: Decimal = self.market.get_price(trading_pair, False)
             amount = buy_order_completed_event.base_asset_amount
-<<<<<<< HEAD
-            order_id, _ = self.place_order(False, trading_pair, amount, OrderType.MARKET, 0, 10002,
+            order_id, _ = self.place_order(False, trading_pair, amount, OrderType.LIMIT, price, 10002,
                                            FixtureHuobi.SELL_MARKET_ORDER)
-=======
-            order_id, _ = self.place_order(False, trading_pair, amount, OrderType.LIMIT, price, 10002,
-                                           FixtureHuobi.ORDER_GET_MARKET_SELL)
->>>>>>> d802ae3c
             [sell_order_completed_event] = self.run_parallel(self.market_logger.wait_for(SellOrderCompletedEvent))
 
             # Query the persisted trade logs
